--- conflicted
+++ resolved
@@ -103,13 +103,8 @@
     if seed is None: seed = np.random.randint(2 ** 31)
 
     # Exit program if a modality is not implemented yet Todo: implement the modalities
-<<<<<<< HEAD
-    not_implemented = ['MNAR', 'ERK', 'erdos_renyi_kernel', 'ERKRW', 'erdos_renyi_kernel_random_weight', 'SNIP',
-                       'GRASP', 'RSensitivity']
-=======
     not_implemented = ['MAR', 'MNAR', 'ERK', 'erdos_renyi_kernel', 'ERKRW', 'erdos_renyi_kernel_random_weight', 'SNIP',
                        'GraSP', 'RSensitivity']
->>>>>>> 2a43431b
     if miss_modality in not_implemented:
         print(f'Miss modality {miss_modality} is not implemented. Exiting program...')
         return None
